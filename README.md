--- conflicted
+++ resolved
@@ -199,9 +199,5 @@
 - --ref takes precidence over --commit, --branch, --tag (in validateOptions)
 - downloadSourcePaths() adds gitRef parameter
 - Modify GitHubCommit to add a `GitRef` of type string
-<<<<<<< HEAD
 - For testing in `file_test.go`, all commit, branch, and tag tests should be repeated with gitref specified instead of the specific type.
 - Needs more thought by Pete: can `--ref` detect a tag constraint and do the right thing? That'd be great. Let's see how time permits.
-=======
-- For testing in `file_test.go`, all commit, branch, and tag tests should be repeated with gitref specified instead of the specific type.
->>>>>>> 5186bd5e
